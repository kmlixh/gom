module github.com/kmlixh/gom/v4

go 1.22

<<<<<<< HEAD
toolchain go1.23.1
=======
toolchain go1.23.4
>>>>>>> 71d186dd

require (
	github.com/go-sql-driver/mysql v1.8.1
	github.com/jackc/pgx/v5 v5.7.2
	github.com/stretchr/testify v1.10.0
<<<<<<< HEAD
	golang.org/x/text v0.21.0
=======
>>>>>>> 71d186dd
)

require (
	filippo.io/edwards25519 v1.1.0 // indirect
<<<<<<< HEAD
=======
	github.com/aead/chacha20 v0.0.0-20180709150244-8b13a72661da // indirect
	github.com/aead/chacha20poly1305 v0.0.0-20201124145622-1a5aba2a8b29 // indirect
	github.com/aead/poly1305 v0.0.0-20180717145839-3fee0db0b635 // indirect
>>>>>>> 71d186dd
	github.com/davecgh/go-spew v1.1.1 // indirect
	github.com/jackc/pgpassfile v1.0.0 // indirect
	github.com/jackc/pgservicefile v0.0.0-20240606120523-5a60cdf6a761 // indirect
	github.com/jackc/puddle/v2 v2.2.2 // indirect
	github.com/kr/text v0.2.0 // indirect
	github.com/pmezard/go-difflib v1.0.0 // indirect
	github.com/rogpeppe/go-internal v1.13.1 // indirect
	golang.org/x/crypto v0.32.0 // indirect
	golang.org/x/sync v0.10.0 // indirect
<<<<<<< HEAD
=======
	golang.org/x/sys v0.29.0 // indirect
	golang.org/x/text v0.21.0 // indirect
>>>>>>> 71d186dd
	gopkg.in/yaml.v3 v3.0.1 // indirect
)<|MERGE_RESOLUTION|>--- conflicted
+++ resolved
@@ -2,30 +2,19 @@
 
 go 1.22
 
-<<<<<<< HEAD
-toolchain go1.23.1
-=======
 toolchain go1.23.4
->>>>>>> 71d186dd
 
 require (
 	github.com/go-sql-driver/mysql v1.8.1
 	github.com/jackc/pgx/v5 v5.7.2
 	github.com/stretchr/testify v1.10.0
-<<<<<<< HEAD
-	golang.org/x/text v0.21.0
-=======
->>>>>>> 71d186dd
 )
 
 require (
 	filippo.io/edwards25519 v1.1.0 // indirect
-<<<<<<< HEAD
-=======
 	github.com/aead/chacha20 v0.0.0-20180709150244-8b13a72661da // indirect
 	github.com/aead/chacha20poly1305 v0.0.0-20201124145622-1a5aba2a8b29 // indirect
 	github.com/aead/poly1305 v0.0.0-20180717145839-3fee0db0b635 // indirect
->>>>>>> 71d186dd
 	github.com/davecgh/go-spew v1.1.1 // indirect
 	github.com/jackc/pgpassfile v1.0.0 // indirect
 	github.com/jackc/pgservicefile v0.0.0-20240606120523-5a60cdf6a761 // indirect
@@ -35,10 +24,7 @@
 	github.com/rogpeppe/go-internal v1.13.1 // indirect
 	golang.org/x/crypto v0.32.0 // indirect
 	golang.org/x/sync v0.10.0 // indirect
-<<<<<<< HEAD
-=======
 	golang.org/x/sys v0.29.0 // indirect
 	golang.org/x/text v0.21.0 // indirect
->>>>>>> 71d186dd
 	gopkg.in/yaml.v3 v3.0.1 // indirect
 )